--- conflicted
+++ resolved
@@ -73,11 +73,8 @@
     random_seed: int = 0,
     numpy_random_seed: int = 1234,
     torch_random_seed: int = 1234,
-<<<<<<< HEAD
     load_in_8bit: bool = False,
-=======
     fewshot_random_seed: int = 1234,
->>>>>>> fb963f0f
 ):
     """Instantiate and evaluate a model on a list of tasks.
 
