import collections
import fnmatch
import functools
import importlib.util
import inspect
import logging
import os
import re
from itertools import islice
from typing import Any, Callable, List

import numpy as np
import yaml
from jinja2 import BaseLoader, Environment, StrictUndefined


logging.basicConfig(
    format="%(asctime)s,%(msecs)03d %(levelname)-8s [%(filename)s:%(lineno)d] %(message)s",
    datefmt="%Y-%m-%d:%H:%M:%S",
    level=logging.INFO,
)
eval_logger = logging.getLogger("lm-eval")

SPACING = " " * 47


def escaped_split(text, sep_char, maxsplit=-1):
    """Split text into a list on occurrences of the given separation
    character `sep_char`. The separation character may be escaped by a
    backslash to avoid splitting at that location.

    The separation character must be a string of size 1.

    If `maxsplit` is given, at most `maxsplit` splits are done (thus,
    the list will have at most `maxsplit + 1` elements). If `maxsplit`
    is not specified or less than 0, then there is no limit on the
    number of splits (all possible splits are made).
    """
    assert (
        len(sep_char) == 1
    ), "separation string must be a single character for escaped splitting"

    if maxsplit == 0:
        return text
    maxsplit = max(0, maxsplit)

    return re.split(r"(?<!\\)" + sep_char, text, maxsplit)


def handle_arg_string(arg):
    if arg.lower() == "true":
        return True
    elif arg.lower() == "false":
        return False
    elif arg.isnumeric():
        return int(arg)
    try:
        return float(arg)
    except ValueError:
        return arg


def simple_parse_args_string(args_string):
    """
    Parses something like
        args1=val1,arg2=val2
    Into a dictionary
    """
    args_string = args_string.strip()
    if not args_string:
        return {}
    arg_list = [arg for arg in args_string.split(",") if arg]
    args_dict = {
        k: handle_arg_string(v) for k, v in [arg.split("=") for arg in arg_list]
    }
    return args_dict


def join_iters(iters):
    for iter in iters:
        yield from iter


def group(arr, fn):
    res = collections.defaultdict(list)

    for ob in arr:
        res[fn(ob)].append(ob)

    return list(res.values())


# Returns a list containing all values of the source_list that
# match at least one of the patterns
def pattern_match(patterns, source_list):
    if isinstance(patterns, str):
        patterns = [patterns]

    task_names = set()
    for pattern in patterns:
        for matching in fnmatch.filter(source_list, pattern):
            task_names.add(matching)
    return sorted(list(task_names))


def softmax(x):
    """Compute softmax values for each sets of scores in x."""
    e_x = np.exp(x - np.max(x))
    return e_x / e_x.sum()


def general_detokenize(string):
    string = string.replace(" n't", "n't")
    string = string.replace(" )", ")")
    string = string.replace("( ", "(")
    string = string.replace('" ', '"')
    string = string.replace(' "', '"')
    string = re.sub(r" (['.,])", r"\1", string)
    return string


def get_rolling_token_windows(token_list, prefix_token, max_seq_len, context_len):
    """
    - context_len allows for a rolling window context, allowing each prediction window to potentially
      condition on some context

    :param token_list: list
        List of tokens to be PREDICTED
    :param max_seq_len: int
        max_seq_len of model (or max_seq_len we want to use)
    :param context_len: int
        Amount of desired token context for prediction. Needs to be at least 1.
    :param prefix_token: token
        Dummy token like <eos> so the first token has something to condition on
    :return: generator
        Generator of tuples
            (input_tokens, pred_tokens)
        Note: Score only the last len(pred_tokens) logits of the LM
    """
    assert 1 <= context_len <= max_seq_len
    if not token_list:
        return
    # +1 offset, going from input->preds
    pred_len = max_seq_len - context_len + 1
    predicted = 0

    # Special handling for first window: predict all tokens
    first_seq_len = min(max_seq_len, len(token_list))
    yield ([prefix_token] + token_list[: first_seq_len - 1], token_list[:first_seq_len])
    predicted += first_seq_len

    while predicted < len(token_list):
        window_pred_len = min(len(token_list) - predicted, pred_len)
        window_end = predicted + window_pred_len

        yield (
            token_list[window_end - max_seq_len - 1 : window_end - 1],
            token_list[window_end - window_pred_len : window_end],
        )
        predicted += window_pred_len


def make_disjoint_window(pair):
    """Takes output from get_rolling_token_windows and makes the context not overlap with the continuation"""
    a, b = pair
    return a[: len(a) - (len(b) - 1)], b


<<<<<<< HEAD
=======
def split_and_pad_windows(rolling_token_windows, pad_token_id: int, max_seq_len: int):
    contexts = list(list(zip(*rolling_token_windows))[0])
    conts = list(list(zip(*rolling_token_windows))[1]) # + [pad_token_id]

    # TODO i think pad to max length in batch -- that said we only ever get one item in here currently

    return contexts, conts


def select_continuation_from_batch_left_padding(
    generations: Union[List[List[int]], torch.Tensor], max_context_size: int
):
    """Select the continuation from the batch, removing prompts of different lengths.
    Args:
        generations (Union[List[List[int]], torch.Tensor]):
            A tensor or list-of-lists of shape [batch_size, sequence length].
        max_context_size (int):
            The size of the biggest context; generations will proceed from that
            index.
    Example:
        PAD     PAD Continue : The dog chased the cat  [every       day of the week]
        Riddle  me    this   : The  dog chased the  cat [yesterday] PAD PAD PAD PAD
    Output:
        [every day of the week]
        [yesterday]  PAD PAD PAD PAD
    """
    return generations[:, max_context_size:]


>>>>>>> c55cfba2
class Reorderer:
    def __init__(self, arr: List[Any], fn: Callable) -> None:
        """Reorder an array according to some function

        Args:
            arr (List[Any]): The initial array
            fn (Callable[[Any], Any]): A function to determine the priority of elements
        """
        self.size = len(arr)
        arr = list(enumerate(arr))
        arr = group(arr, lambda x: fn(x[1]))
        # arr = [([y[0] for y in x], x[0][1]) for x in arr]
        # TODO: overhaul reorderer. It currently grouped requests by content but we don't want this
        arr = [([y[0]], x[0][1]) for x in arr for y in x]
        arr.sort(key=lambda x: fn(x[1]))

        self.arr = arr

    def get_reordered(self):
        """Gets the reordered array

        Returns:
            List[Any]: The reordered array
        """
        return [x[1] for x in self.arr]

    def get_original(self, newarr):
        """Restores the original order of a new array based on the old array's order

        Args:
            newarr (List[Any]): The array to be restored

        Returns:
            List[Any]: The array restored to the original order
        """
        res = [None] * self.size
        cov = [False] * self.size

        for (inds, _), v in zip(self.arr, newarr):
            for ind in inds:
                res[ind] = v
                cov[ind] = True

        assert all(cov)

        return res


def make_table(result_dict, column: str = "results"):
    """Generate table of results."""
    from pytablewriter import LatexTableWriter, MarkdownTableWriter

    if column == "results":
        column_name = "Tasks"
    elif column == "groups":
        column_name = "Groups"

    all_headers = [
        column_name,
        "Version",
        "Filter",
        "n-shot",
        "Metric",
        "Value",
        "",
        "Stderr",
    ]

    md_writer = MarkdownTableWriter()
    latex_writer = LatexTableWriter()
    md_writer.headers = all_headers
    latex_writer.headers = all_headers

    values = []

    for k, dic in result_dict[column].items():
        version = result_dict["versions"].get(k, "N/A")
        n = str(result_dict["n-shot"][k])

        if "alias" in dic:
            k = dic.pop("alias")

        for (mf), v in dic.items():
            m, _, f = mf.partition(",")
            if m.endswith("_stderr"):
                continue

            if m + "_stderr" + "," + f in dic:
                se = dic[m + "_stderr" + "," + f]
                if se != "N/A":
                    se = "%.4f" % se
                values.append([k, version, f, n, m, "%.4f" % v, "±", se])
            else:
                values.append([k, version, f, n, m, "%.4f" % v, "", ""])
            k = ""
            version = ""
    md_writer.value_matrix = values
    latex_writer.value_matrix = values

    # todo: make latex table look good
    # print(latex_writer.dumps())

    return md_writer.dumps()


def positional_deprecated(fn):
    """
    A decorator to nudge users into passing only keyword args (`kwargs`) to the
    wrapped function, `fn`.
    """

    @functools.wraps(fn)
    def _wrapper(*args, **kwargs):
        if len(args) != 1 if inspect.ismethod(fn) else 0:
            print(
                f"WARNING: using {fn.__name__} with positional arguments is "
                "deprecated and will be disallowed in a future version of "
                "lm-evaluation-harness!"
            )
        return fn(*args, **kwargs)

    return _wrapper


def ignore_constructor(loader, node):
    return node


def import_function(loader, node):
    function_name = loader.construct_scalar(node)
    yaml_path = os.path.dirname(loader.name)

    *module_name, function_name = function_name.split(".")
    if isinstance(module_name, list):
        module_name = ".".join(module_name)
    module_path = os.path.normpath(os.path.join(yaml_path, "{}.py".format(module_name)))

    spec = importlib.util.spec_from_file_location(module_name, module_path)
    module = importlib.util.module_from_spec(spec)
    spec.loader.exec_module(module)

    function = getattr(module, function_name)
    return function


def load_yaml_config(yaml_path=None, yaml_config=None, yaml_dir=None, mode="full"):
    if mode == "simple":
        constructor_fn = ignore_constructor
    elif mode == "full":
        constructor_fn = import_function

    # Add the import_function constructor to the YAML loader
    yaml.add_constructor("!function", constructor_fn)
    if yaml_config is None:
        with open(yaml_path, "rb") as file:
            yaml_config = yaml.full_load(file)

    if yaml_dir is None:
        yaml_dir = os.path.dirname(yaml_path)

    assert yaml_dir is not None

    if "include" in yaml_config:
        include_path = yaml_config["include"]
        del yaml_config["include"]

        if isinstance(include_path, str):
            include_path = [include_path]

        # Load from the last one first
        include_path.reverse()
        final_yaml_config = {}
        for path in include_path:
            # Assumes that path is a full path.
            # If not found, assume the included yaml
            # is in the same dir as the original yaml
            if not os.path.isfile(path):
                path = os.path.join(yaml_dir, path)

            try:
                included_yaml_config = load_yaml_config(yaml_path=path, mode=mode)
                final_yaml_config.update(included_yaml_config)
            except Exception as ex:
                # If failed to load, ignore
                raise ex

        final_yaml_config.update(yaml_config)
        return final_yaml_config
    return yaml_config


def regex_replace(string, pattern, repl, count: int = 0):
    """Implements the `re.sub` function as a custom Jinja filter."""
    return re.sub(pattern, repl, string, count=count)


env = Environment(loader=BaseLoader, undefined=StrictUndefined)
env.filters["regex_replace"] = regex_replace


def apply_template(template: str, doc: dict) -> str:
    rtemplate = env.from_string(template)
    return rtemplate.render(**doc)


def create_iterator(raw_iterator, *, rank=0, world_size=1, limit=None):
    """
    Method for creating a (potentially) sliced and limited
    iterator from a raw document iterator. Used for splitting data
    among ranks in multigpu setting or only pulling a sample of documents
    """
    return islice(raw_iterator, rank, limit, world_size)<|MERGE_RESOLUTION|>--- conflicted
+++ resolved
@@ -166,38 +166,15 @@
     return a[: len(a) - (len(b) - 1)], b
 
 
-<<<<<<< HEAD
-=======
 def split_and_pad_windows(rolling_token_windows, pad_token_id: int, max_seq_len: int):
     contexts = list(list(zip(*rolling_token_windows))[0])
-    conts = list(list(zip(*rolling_token_windows))[1]) # + [pad_token_id]
+    conts = list(list(zip(*rolling_token_windows))[1])  # + [pad_token_id]
 
     # TODO i think pad to max length in batch -- that said we only ever get one item in here currently
 
     return contexts, conts
 
 
-def select_continuation_from_batch_left_padding(
-    generations: Union[List[List[int]], torch.Tensor], max_context_size: int
-):
-    """Select the continuation from the batch, removing prompts of different lengths.
-    Args:
-        generations (Union[List[List[int]], torch.Tensor]):
-            A tensor or list-of-lists of shape [batch_size, sequence length].
-        max_context_size (int):
-            The size of the biggest context; generations will proceed from that
-            index.
-    Example:
-        PAD     PAD Continue : The dog chased the cat  [every       day of the week]
-        Riddle  me    this   : The  dog chased the  cat [yesterday] PAD PAD PAD PAD
-    Output:
-        [every day of the week]
-        [yesterday]  PAD PAD PAD PAD
-    """
-    return generations[:, max_context_size:]
-
-
->>>>>>> c55cfba2
 class Reorderer:
     def __init__(self, arr: List[Any], fn: Callable) -> None:
         """Reorder an array according to some function
