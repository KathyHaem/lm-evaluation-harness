--- conflicted
+++ resolved
@@ -15,13 +15,8 @@
 
 import fasttext
 import pycountry
-<<<<<<< HEAD
 import requests
 import wget
-=======
-import os
-from pprint import pprint
->>>>>>> e4b7b624
 from sacrebleu import sacrebleu
 
 from lm_eval import metrics
