--- conflicted
+++ resolved
@@ -265,9 +265,6 @@
                     **config,
                 }
             if self._config_is_python_task(config):
-<<<<<<< HEAD
-                task_object = config["class"](config)
-=======
                 if self._class_has_config_in_constructor(config["class"]):
                     task_object = config["class"](config=config)
                 else:
@@ -275,7 +272,6 @@
                 if isinstance(task_object, ConfigurableTask):
                     # very scuffed: set task name here. TODO: fixme?
                     task_object.config.task = config["task"]
->>>>>>> fb963f0f
             else:
                 task_object = ConfigurableTask(config=config)
 
