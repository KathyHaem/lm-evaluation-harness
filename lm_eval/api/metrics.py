import logging
import math
import os
import random
import re
import string
from collections.abc import Iterable
from typing import List, Tuple

import numpy as np
import sacrebleu
<<<<<<< HEAD
import sklearn.metrics
import wget
import fasttext
from langcodes import Language, standardize_tag
=======
>>>>>>> fb963f0f

from lm_eval.api.registry import register_aggregation, register_metric


eval_logger = logging.getLogger("lm-eval")
LANG_ID_MODEL: fasttext.FastText = None


# Register Aggregations First
@register_aggregation("bypass")
def bypass_agg(arr):
    return 999


@register_aggregation("mean")
def mean(arr):
    return sum(arr) / len(arr)


@register_aggregation("median")
def median(arr):
    return arr[len(arr) // 2]


# Certain metrics must be calculated across all documents in a benchmark.
# We use them as aggregation metrics, paired with no-op passthrough metric fns.
@register_aggregation("perplexity")
def perplexity(items):
    return math.exp(-mean(items))


@register_aggregation("weighted_perplexity")
def weighted_perplexity(items):
    return math.exp(-weighted_mean(items))


@register_aggregation("bits_per_byte")
def bits_per_byte(items):
    return -weighted_mean(items) / math.log(2)


@register_aggregation("f1")
def f1_score(items):
    from sklearn.metrics import f1_score

    unzipped_list = list(zip(*items))
    golds = unzipped_list[0]
    preds = unzipped_list[1]
    fscore = f1_score(golds, preds)

    return np.max(fscore)


@register_aggregation("matthews_corrcoef")
def matthews_corrcoef(items):
    from sklearn.metrics import matthews_corrcoef

    unzipped_list = list(zip(*items))
    golds = unzipped_list[0]
    preds = unzipped_list[1]
    return matthews_corrcoef(golds, preds)


@register_aggregation("bleu")
def bleu(items):
    """The Bilingual Evaluation Understudy Score, or BLEU for short, is a metric
    for evaluating a generated sentence to a reference sentence. It counts matching
    n-grams in the candidate translation to n-grams in the reference text, where
    1-gram or unigram would be each token and a bigram comparison would be each
    word pair. The comparison is made regardless of word order
    Source: https://machinelearningmastery.com/calculate-bleu-score-for-text-python/
    Paper: https://www.aclweb.org/anthology/P02-1040/

    Higher is better
    """
    refs = list(zip(*items))[0]
    preds = list(zip(*items))[1]
    refs, preds = _sacreformat(refs, preds)
    return sacrebleu.corpus_bleu(preds, refs).score


@register_aggregation("chrf")
def chrf(items):
    """chrF++ is a tool for automatic evaluation of machine translation output
    based on character n-gram precision and recall enhanced with word n-grams.
    Source: https://github.com/m-popovic/chrF
    Paper: https://www.aclweb.org/anthology/W15-3049.pdf

    Higher is better
    """
    refs = list(zip(*items))[0]
    preds = list(zip(*items))[1]
    refs, preds = _sacreformat(refs, preds)
    return sacrebleu.corpus_chrf(preds, refs).score


@register_aggregation("ter")
def ter(items):
    """Translation Error Rate is an error metric for machine translation that
    measures the number of edits required to change a system output into one
    of the references
    Source: http://www.cs.umd.edu/~snover/tercom/
    Paper: http://mt-archive.info/AMTA-2006-Snover.pdf

    Lower is better
    """
    refs = list(zip(*items))[0]
    preds = list(zip(*items))[1]
    refs, preds = _sacreformat(refs, preds)
    return sacrebleu.corpus_ter(preds, refs).score


@register_aggregation("ngram_div")
def ngram_div(sequences, n=3):
    """Returns the mean of the fraction of unique k-grams for k in {1,...,n}.
    i.e., a list of means.
    """
    preds = list(zip(*sequences))[1]
    divs = np.array([dist_k(preds, k) for k in range(1, n + 1)])
    return divs.mean(axis=0).tolist()[2]  # am reducing it to one number, just taking trigram diversity


@register_aggregation("brier_score")
def brier_score(items):  # This is a passthrough function
    gold, predictions = list(zip(*items))
    bs, num_class = np.array(predictions).shape

    gold = list(gold)
    gold_one_hot = np.eye(num_class)[gold]
    return np.mean(np.sum((predictions - gold_one_hot) ** 2, axis=1))


@register_metric(
    metric="brier_score",
    higher_is_better=False,
    output_type=["multiple_choice"],
    aggregation="brier_score",
)
def brier_score_fn(items):  # This is a passthrough function
    return items


@register_metric(
    metric="acc",
    higher_is_better=True,
    output_type=["loglikelihood", "multiple_choice"],
    aggregation="mean",
)
def acc_fn(items):  # This is a passthrough function
    return items


@register_metric(
    metric="acc_norm",
    higher_is_better=True,
    output_type=["loglikelihood", "multiple_choice"],
    aggregation="mean",
)
def acc_norm_fn(items):  # This is a passthrough function
    return items


@register_metric(
    metric="acc_mutual_info",
    higher_is_better=True,
    output_type="multiple_choice",
    aggregation="mean",
)
def acc_mutual_info_fn(items):  # This is a passthrough function
    return items


### the code used in the `exact_match_hf_evaluate` function is ported from
### https://github.com/huggingface/evaluate/blob/main/metrics/exact_match/exact_match.py
### which is under the apache license.

# Copyright 2020 The HuggingFace Datasets Authors and the current dataset script contributor.

# Licensed under the Apache License, Version 2.0 (the "License");
# you may not use this file except in compliance with the License.
# You may obtain a copy of the License at

#     http://www.apache.org/licenses/LICENSE-2.0


# Unless required by applicable law or agreed to in writing, software
# distributed under the License is distributed on an "AS IS" BASIS,
# WITHOUT WARRANTIES OR CONDITIONS OF ANY KIND, either express or implied.
# See the License for the specific language governing permissions and
# limitations under the License.
def exact_match_hf_evaluate(
    predictions,
    references,
    regexes_to_ignore=None,
    ignore_case=False,
    ignore_punctuation=False,
    ignore_numbers=False,
):
    if regexes_to_ignore is not None:
        for s in regexes_to_ignore:
            predictions = np.array([re.sub(s, "", x) for x in predictions])
            references = np.array([re.sub(s, "", x) for x in references])
    else:
        predictions = np.asarray(predictions)
        references = np.asarray(references)

    if ignore_case:
        predictions = np.char.lower(predictions)
        references = np.char.lower(references)

    if ignore_punctuation:
        repl_table = string.punctuation.maketrans("", "", string.punctuation)
        predictions = np.char.translate(predictions, table=repl_table)
        references = np.char.translate(references, table=repl_table)

    if ignore_numbers:
        repl_table = string.digits.maketrans("", "", string.digits)
        predictions = np.char.translate(predictions, table=repl_table)
        references = np.char.translate(references, table=repl_table)

    score_list = predictions == references

    return {"exact_match": np.mean(score_list)}


###


@register_metric(
    metric="exact_match",
    higher_is_better=True,
    output_type="generate_until",
    aggregation="mean",
)
def exact_match_fn(**kwargs):
    return exact_match_hf_evaluate(**kwargs)


@register_metric(
    metric="perplexity",
    higher_is_better=False,
    output_type="loglikelihood",
    aggregation="perplexity",
)
def perplexity_fn(items):  # This is a passthrough function
    return items


@register_metric(
    metric="word_perplexity",
    higher_is_better=False,
    output_type="loglikelihood_rolling",
    aggregation="weighted_perplexity",
)
def word_perplexity_fn(items):  # This is a passthrough function
    return items


@register_metric(
    metric="byte_perplexity",
    higher_is_better=False,
    output_type="loglikelihood_rolling",
    aggregation="weighted_perplexity",
)
def byte_perplexity_fn(items):  # This is a passthrough function
    return items


@register_metric(
    metric="bits_per_byte",
    higher_is_better=False,
    output_type="loglikelihood_rolling",
    aggregation="bits_per_byte",
)
def bits_per_byte_fn(items):  # This is a passthrough function
    return items


def pop_stddev(arr):
    mu = mean(arr)
    return math.sqrt(sum([(x - mu) ** 2 for x in arr]) / len(arr))


def sample_stddev(arr):
    mu = mean(arr)
    return math.sqrt(sum([(x - mu) ** 2 for x in arr]) / (len(arr) - 1))


def mean_stderr(arr):
    return sample_stddev(arr) / math.sqrt(len(arr))


@register_metric(
    metric="bypass",
    higher_is_better=True,
    output_type=["loglikelihood", "multiple_choice", "generate_until"],
    aggregation="bypass",
)
def bypass(items):
    return None


@register_metric(
    metric="mcc",
    higher_is_better=True,
    output_type="multiple_choice",
    aggregation="matthews_corrcoef",
)
def mcc_fn(items):  # This is a passthrough function
    return items


@register_metric(
    metric="f1",
    higher_is_better=True,
    output_type="multiple_choice",
    aggregation="f1",
)
def f1_fn(items):  # This is a passthrough function
    return items


@register_metric(
    metric="bleu",
    higher_is_better=True,
    output_type="generate_until",
    aggregation="bleu",
)
def bleu_fn(items):  # This is a passthrough function
    return items


@register_metric(
    metric="chrf",
    higher_is_better=True,
    output_type="generate_until",
    aggregation="chrf",
)
def chrf_fn(items):  # This is a passthrough function
    return items


@register_metric(
    metric="ter",
    higher_is_better=True,
    output_type="generate_until",
    aggregation="ter",
)
def ter_fn(items):  # This is a passthrough function
    return items


@register_metric(
    metric="trigram_div",
    higher_is_better=True,
    output_type="generate_until",
    aggregation="ngram_div"
)
def trigram_div_fn(items):  # this is a passthrough function
    return items


@register_metric(
    metric="lang_id",
    higher_is_better=True,
    output_type="generate_until",
    aggregation="mean"
)
def lang_id_fn(references: list, predictions: list):
    if not LANG_ID_MODEL:
        load_lang_id_model()
    ref = references[0]
    pred = predictions[0]
    pred_id = LANG_ID_MODEL.predict(text=pred)
    pred_id = pred_id[0][0].split("__")[2]  # actual output format: (('__label__eng_Latn',), array([1.00001001]))
    ref_id = LANG_ID_MODEL.predict(text=ref)
    ref_id = ref_id[0][0].split("__")[2]  # actual output format: (('__label__eng_Latn',), array([1.00001001]))
    return ref_id == pred_id


@register_metric(
    metric="acc_all",
    higher_is_better=True,
    output_type="loglikelihood",
    aggregation="mean",
)
def acc_all(items):
    # Only count as correct if all answers are labeled correctly for each question
    question_scoring_dict = {}
    preds = list(zip(*items))[0]
    docs = list(zip(*items))[1]

    for doc, pred in zip(docs, preds):
        paragraph_id = doc["idx"]["paragraph"]
        question_id = doc["idx"]["question"]
        if (paragraph_id, question_id) not in question_scoring_dict:
            question_scoring_dict[(paragraph_id, question_id)] = []

        gold_label = doc["label"] == 1

        question_scoring_dict[(paragraph_id, question_id)].append(gold_label == pred)
    acc = np.mean([int(all(x)) for x in question_scoring_dict.values()])
    return acc


def acc_all_stderr(items):
    # Only count as correct if all answers are labeled correctly for each question
    question_scoring_dict = {}
    preds = list(zip(*items))[0]
    docs = list(zip(*items))[1]

    for doc, pred in zip(docs, preds):
        question_id = doc["idx"]["question"]
        if question_id not in question_scoring_dict:
            question_scoring_dict[question_id] = []

        gold_label = doc["label"] == 1
        question_scoring_dict[question_id].append(gold_label == pred)

    acc = mean_stderr([int(all(x)) for x in question_scoring_dict.values()])
    return acc


def metric_max_over_ground_truths(metric_fn, prediction, ground_truths):
    """Compute max metric between prediction and each ground truth."""
    scores_for_ground_truths = []
    for ground_truth in ground_truths:
        score = metric_fn(prediction, ground_truth)
        scores_for_ground_truths.append(score)
    return max(scores_for_ground_truths)


def weighted_mean(items):
    a, b = zip(*items)
    return sum(a) / sum(b)


#### from https://github.com/gianwiher/decoding-NLG ####

def calc_repetitions(sequences):
    """
    code adapted from https://github.com/ari-holtzman/degen/blob/master/metrics/repetition.py

    returns a list of dicts which contains detailed fields on how each
    example is repeating itself, specifically the phrase the generation is repeating
    and how many times it is repeated.
    """

    objs = []
    max_n = 90
    n_repeated_examples = 0

    for gen in sequences:
        obj = {}
        rev_gen = list(reversed(gen))
        last_n_repeats = [0] * max_n

        for n in range(1, max_n + 1):
            n_repeat = 1
            while (
                len(rev_gen[n * n_repeat : n * (n_repeat + 1)]) == n
                and rev_gen[n * n_repeat : n * (n_repeat + 1)] == rev_gen[:n]
            ):
                n_repeat += 1
            last_n_repeats[n - 1] = n_repeat
        max_repeated_n = max(range(max_n), key=lambda x: last_n_repeats[x])
        if last_n_repeats[max_repeated_n] > 1 and (
            max_repeated_n + 1 >= 3 or last_n_repeats[max_repeated_n] > 50
        ):
            obj["repetition"] = {
                "repeated_phrase": list(reversed(rev_gen[: max_repeated_n + 1])),
                "repeated_times": last_n_repeats[max_repeated_n],
                "repeated_phrase_length": max_repeated_n + 1,
            }
            n_repeated_examples += 1
        else:
            obj["repetition"] = None

        objs.append(obj)

    return objs


def get_k_grams(sequence, k):
    """Returns the k-grams of the input sequence"""

    grams = []
    if len(sequence) < k:
        print(f"Warning: input sequence len is {len(sequence)} but k is {k}")
        return np.nan

    for i in range(len(sequence) - k + 1):
        grams.append(tuple(sequence[i : i + k]))

    return grams


def dist_k(preds, k):
    """
    Number of unique k-grams divided by the number of tokens
    :param sequences: a list of sequences of tokens
    :param k: size of k-gram
    :return: list of fractions unique/total k-grams in the sequence
    """
    res = []
    for sequence in preds:
        kgrams = get_k_grams(sequence, k)
        if kgrams is np.nan:
            res.append(np.nan)
            continue
        unique = len(set(kgrams))
        total = len(sequence) - k + 1
        res.append(unique / total if total != 0 else np.nan)
    return res


#### up to here ####

def load_lang_id_model():
    # lid_model = "../../lid201-model.ftz"  # wikimedia one
    lid_model = "./model.bin"  # glotlid one, seems better
    if not os.path.isfile(lid_model):
        # model_url = "https://data.statmt.org/lid/lid201-model.ftz"  # wikimedia one
        model_url = "https://huggingface.co/cis-lmu/glotlid/resolve/main/model.bin"  # glotlid one
        wget.download(model_url, out=".")
    global LANG_ID_MODEL
    LANG_ID_MODEL = fasttext.load_model(lid_model)


def is_non_str_iterable(obj):
    return isinstance(obj, Iterable) and not isinstance(obj, str)


def _sacreformat(refs, preds):
    """Format refs and preds for sacrebleu corpus calculation. It is very particular"""
    # Sacrebleu expects (List[str], List[List[str])
    #   e.g. sacrebleu.corpus_bleu([pred_t], [[ref1_stream], [ref2_stream], ...])

    # Note [ref1_stream] is the first reference for each pred.
    # So lists are size N and (M, N) for N preds and M possible refs for each pred
    # This is a different order of dimensions that I would expect

    # We expect refs to be List[str] or List[List[str]], the outer list corresponding to preds
    # Must become List[List[str]] with the inner list corresponding to preds
    if not is_non_str_iterable(refs):
        refs = list(refs)
    if not is_non_str_iterable(refs[0]):
        refs = [[ref] for ref in refs]
    refs = list(zip(*refs))
    # Note the number of refs in each ref list much match the number of preds

    # We expect preds to be List[str] or List[List[str]]. Must become List[str]
    if not is_non_str_iterable(preds):
        preds = list(preds)
    if is_non_str_iterable(preds[0]):
        assert len(preds[0]) == 1, f"Pred must be a str, was {preds[0]}"
        preds = [pred[0] for pred in preds]

    return refs, preds


# stderr stuff

class _bootstrap_internal:
    def __init__(self, f, n):
        self.f = f
        self.n = n

    def __call__(self, v):
        i, xs = v
        rnd = random.Random()
        rnd.seed(i)
        res = []
        for _ in range(self.n):
            res.append(self.f(rnd.choices(xs, k=len(xs))))
        return res


def bootstrap_stderr(f, xs, iters):
    import multiprocessing as mp

    pool = mp.Pool(mp.cpu_count())
    # this gives a biased estimate of the stderr (i.e w/ the mean, it gives something
    # equivalent to stderr calculated without Bessel's correction in the stddev.
    # Unfortunately, I haven't been able to figure out what the right correction is
    # to make the bootstrap unbiased - i considered multiplying by sqrt(n/(n-1)) but
    # that would be ad-hoc and I can't prove that that would actually be an unbiased estimator)
    # Thankfully, shouldn't matter because our samples are pretty big usually anyways
    res = []
    chunk_size = min(1000, iters)
    from tqdm import tqdm

    print("bootstrapping for stddev:", f.__name__)
    # this loop is what actually wound up calling sacrebleu a thousand times
    for bootstrap in tqdm(
        pool.imap(
            _bootstrap_internal(f, chunk_size),
            [(i, xs) for i in range(iters // chunk_size)],
        ),
        total=iters // chunk_size,
    ):
        # sample w replacement
        res.extend(bootstrap)

    pool.close()
    return sample_stddev(res)


<<<<<<< HEAD
def bootstrap_sacrebleu(f, xs: List[Tuple[str, List[str]]], iters):
    """
    f: metric function, if called will go through sacrebleu
    xs: items = List of Tuples where 0 is reference, 1 is a list of hypotheses (contains one)
    iters: int how many iterations to run the bootstrapping for
    """

    metrics = {
        "bleu": sacrebleu.BLEU,
        "chrf": sacrebleu.CHRF,
        "ter": sacrebleu.TER
    }

    metric_name = f.__name__
    refs = list(zip(*xs))[0]
    preds = list(zip(*xs))[1]
    refs, preds = _sacreformat(refs, preds)
    metric = metrics[metric_name]()
    score = metric.corpus_score(hypotheses=preds, references=refs, n_bootstrap=iters)
    return score._ci


def stderr_for_metric(metric, bootstrap_iters):
=======
def stderr_for_metric(metric, bootstrap_iters: int):
    if bootstrap_iters <= 0:
        # return no function (don't compute stderr) if bootstrap iters = 0
        return None

>>>>>>> fb963f0f
    bootstrappable = [
        median,
        matthews_corrcoef,
        f1_score,
        perplexity
    ]

    sacrebleu_bootstrappable = [
        bleu,
        chrf,
        ter
    ]

    if metric in bootstrappable:
        return lambda x: bootstrap_stderr(metric, x, iters=bootstrap_iters)

    if metric in sacrebleu_bootstrappable:
        return lambda x: bootstrap_sacrebleu(metric, x, iters=bootstrap_iters)

    stderr = {mean: mean_stderr, acc_all: acc_all_stderr}

    return stderr.get(metric, None)


def pooled_sample_stderr(stderrs: List[float], sizes: List[int]):
    # Used to aggregate bootstrapped stderrs across subtasks in a group,
    # when we are weighting by the size of each subtask.
    #

    assert len(stderrs) == len(sizes)

    # formula source: https://en.wikipedia.org/wiki/Pooled_variance
    # and: https://stats.stackexchange.com/a/4841331
    # this empirically seems to match running `stderr_for_metric` on all instances
    # from the subtasks concatenated with each other.
    pooled_sample_var = (
        sum([(size - 1) * stderr**2 * size for size, stderr in zip(sizes, stderrs)])
    ) / (sum(sizes) - len(sizes))

    return np.sqrt(pooled_sample_var / sum(sizes))


def combined_sample_stderr(stderrs: List[float], sizes: List[int], metrics=None):
    assert (
        metrics is not None
    ), "Need to pass a list of each subtask's metric for this stderr aggregation"
    assert len(stderrs) == len(sizes) and len(sizes) == len(metrics)

    # See https://github.com/EleutherAI/lm-evaluation-harness/pull/1390 for more documentation.
    # This formula depends on sample means.
    # removed because it seems to give erroneously huge stderrs for groupings of tasks
    # and does not seem to match up with bootstrap-calculated stderrs for groups.

    ### don't use this unless a statistician has told you it's the right thing to do ###

    # accumulators: we'll aggregate pairwise N - 1 times
    variance = stderrs[0] ** 2
    curr_size = sizes[0]
    curr_score = metrics[0]

    for stderr, size, score in zip(stderrs[1:], sizes[1:], metrics[1:]):
        curr_score = ((curr_score * curr_size) + (score * size)) / (
            curr_size + size
        )  # NOTE: this assumes our aggregation fn is "mean"

        variance = ((curr_size - 1) * variance + (size - 1) * (stderr**2)) / (
            curr_size + size - 1
        ) + curr_size * size / ((curr_size + size) * (curr_size + size - 1)) * (
            curr_score - score
        ) ** 2

    return np.sqrt(variance)


def aggregate_subtask_metrics(metrics, sizes, weight_by_size=True):
    # A helper function that is used to aggregate
    # subtask scores cross-task.
    # TODO: does not hold for non-mean aggregations
    if not weight_by_size:
        sizes = [1] * len(sizes)

    assert len(metrics) == len(sizes)

    return sum([metric * size for metric, size in zip(metrics, sizes)]) / sum(sizes)<|MERGE_RESOLUTION|>--- conflicted
+++ resolved
@@ -9,13 +9,10 @@
 
 import numpy as np
 import sacrebleu
-<<<<<<< HEAD
 import sklearn.metrics
 import wget
 import fasttext
 from langcodes import Language, standardize_tag
-=======
->>>>>>> fb963f0f
 
 from lm_eval.api.registry import register_aggregation, register_metric
 
@@ -624,7 +621,6 @@
     return sample_stddev(res)
 
 
-<<<<<<< HEAD
 def bootstrap_sacrebleu(f, xs: List[Tuple[str, List[str]]], iters):
     """
     f: metric function, if called will go through sacrebleu
@@ -647,14 +643,11 @@
     return score._ci
 
 
-def stderr_for_metric(metric, bootstrap_iters):
-=======
 def stderr_for_metric(metric, bootstrap_iters: int):
     if bootstrap_iters <= 0:
         # return no function (don't compute stderr) if bootstrap iters = 0
         return None
 
->>>>>>> fb963f0f
     bootstrappable = [
         median,
         matthews_corrcoef,
