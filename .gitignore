env
*.pyc
output/
data/
lm_cache
.idea
<<<<<<< HEAD
build
dist
*.egg-info
venv
.vscode/
temp
__pycache__
.ipynb_checkpoints
temp
# IPython
profile_default/
ipython_config.py
# don't track (the default location of) the cached requests
lm_eval/caching/.cache
# don't track files created by wandb
wandb
examples/wandb
=======

*.egg-info/
>>>>>>> c55cfba2
<|MERGE_RESOLUTION|>--- conflicted
+++ resolved
@@ -4,7 +4,6 @@
 data/
 lm_cache
 .idea
-<<<<<<< HEAD
 build
 dist
 *.egg-info
@@ -13,7 +12,6 @@
 temp
 __pycache__
 .ipynb_checkpoints
-temp
 # IPython
 profile_default/
 ipython_config.py
@@ -22,7 +20,5 @@
 # don't track files created by wandb
 wandb
 examples/wandb
-=======
 
-*.egg-info/
->>>>>>> c55cfba2
+*.egg-info/